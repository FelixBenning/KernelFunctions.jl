--- conflicted
+++ resolved
@@ -15,19 +15,12 @@
 Base.show(io::IO,κ::Kernel) = print(io,nameof(typeof(κ)))
 
 ### Syntactic sugar for creating matrices and using kernel functions
-<<<<<<< HEAD
-
 function concretetypes(k, ktypes::Vector)
     isempty(subtypes(k)) ? push!(ktypes, k) : concretetypes.(subtypes(k), Ref(ktypes))
     return ktypes
 end
 
-
 for k in concretetypes(Kernel, [])
-=======
-for k in subtypes(BaseKernel)
-    if  k ∈ [FBMKernel] continue end #for kernels without `metric` or `kappa`
->>>>>>> 5d4744b7
     @eval begin
         @inline (κ::$k)(x::AbstractVector{<:Real}, y::AbstractVector{<:Real}) = kappa(κ, x, y)
         @inline (κ::$k)(X::AbstractMatrix{T}, Y::AbstractMatrix{T}; obsdim::Integer=defaultobs) where {T} = kernelmatrix(κ, X, Y, obsdim=obsdim)
