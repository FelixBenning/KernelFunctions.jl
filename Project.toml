name = "KernelFunctions"
uuid = "ec8451be-7e33-11e9-00cf-bbf324bd1392"
version = "0.2.4"

[deps]
Compat = "34da2185-b29b-5c13-b0c7-acf172513d20"
Distances = "b4f34e82-e78d-54a5-968a-f98e89d6e8f7"
LinearAlgebra = "37e2e46d-f89d-539d-b4ee-838fcccc9c8e"
PDMats = "90014a1f-27ba-587c-ab20-58faa44d9150"
SpecialFunctions = "276daf66-3868-5448-9aa4-cd146d93841b"
StatsFuns = "4c63d2b9-4356-54db-8cca-17b64c39e42c"
ZygoteRules = "700de1a5-db45-46bc-99cf-38207098b444"

[compat]
Compat = "2.2, 3.2"
Distances = "0.8"
PDMats = "0.9"
<<<<<<< HEAD
SpecialFunctions = "0.8, 0.9"
StatsFuns = "0.8, 0.9"
=======
SpecialFunctions = "0.8, 0.9, 0.10"
StatsFuns = "0.8"
>>>>>>> a27019ff
ZygoteRules = "0.2"
julia = "1.0"

[extras]
FiniteDifferences = "26cc04aa-876d-5657-8c51-4c34ba976000"
Random = "9a3f8284-a2c9-5f02-9a11-845980a1fd5c"
Test = "8dfed614-e22c-5e08-85e1-65c5234f0b40"
Zygote = "e88e6eb3-aa80-5325-afca-941959d7151f"

[targets]
test = ["Random", "Test", "FiniteDifferences", "Zygote"]<|MERGE_RESOLUTION|>--- conflicted
+++ resolved
@@ -15,13 +15,8 @@
 Compat = "2.2, 3.2"
 Distances = "0.8"
 PDMats = "0.9"
-<<<<<<< HEAD
-SpecialFunctions = "0.8, 0.9"
+SpecialFunctions = "0.8, 0.9, 0.10"
 StatsFuns = "0.8, 0.9"
-=======
-SpecialFunctions = "0.8, 0.9, 0.10"
-StatsFuns = "0.8"
->>>>>>> a27019ff
 ZygoteRules = "0.2"
 julia = "1.0"
 
